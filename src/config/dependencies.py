--- conflicted
+++ resolved
@@ -15,7 +15,6 @@
     environment = os.getenv("ENVIRONMENT", "developing")
     if environment == "testing":
         return TestingSettings()
-<<<<<<< HEAD
     secret_key_access = os.getenv("SECRET_KEY_ACCESS")
     secret_key_refresh = os.getenv("SECRET_KEY_REFRESH")
     print(f"ENV SECRET_KEY_ACCESS: {secret_key_access}")
@@ -23,10 +22,6 @@
     return Settings()
 
 
-=======
-    return Settings()
-
->>>>>>> 31a008a8
 def get_jwt_auth_manager(settings: BaseAppSettings = Depends(get_settings)) -> JWTAuthManagerInterface:
     return JWTAuthManager(
         secret_key_access=settings.SECRET_KEY_ACCESS,
