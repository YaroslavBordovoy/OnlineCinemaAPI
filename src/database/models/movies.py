--- conflicted
+++ resolved
@@ -197,7 +197,6 @@
     description: Mapped[str] = mapped_column(Text, nullable=False)
     price: Mapped[float] = mapped_column(DECIMAL(10, 2), nullable=False)
 
-<<<<<<< HEAD
     reaction: Mapped["ReactionModel"] = relationship("ReactionModel", back_populates="movie", uselist=False, default_factory=None)
     comment: Mapped["CommentModel"] = relationship("CommentModel", back_populates="movie", uselist=False, default_factory=None)
     favorite: Mapped["FavoriteModel"] = relationship("FavoriteModel", back_populates="movie", uselist=False, default_factory=None)
@@ -208,10 +207,6 @@
     certification: Mapped["CertificationModel"] = relationship(
         "CertificationModel", back_populates="movies"
     )
-=======
-    certification_id: Mapped[int] = mapped_column(Integer, ForeignKey("certifications.id"), nullable=False)
-    certification: Mapped["CertificationModel"] = relationship("CertificationModel", back_populates="movies")
->>>>>>> 89c8efe4
 
     genres: Mapped[list["GenreModel"]] = relationship(
         "GenreModel", secondary=MoviesGenresModel, back_populates="movies"
