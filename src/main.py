import uvicorn
from fastapi import FastAPI

<<<<<<< HEAD
from routes import movie_router, accounts_router
=======
from routes import movie_router, payments_router, order_router

>>>>>>> 31a008a8


app = FastAPI(
    title="Online Cinema",
    description="A digital platform that allows users to select, watch, and "
    "purchase access to movies and other video materials via the internet.",
)

api_version_prefix = "/api/v1"

app.include_router(accounts_router, prefix=f"{api_version_prefix}/accounts", tags=["accounts"])
app.include_router(movie_router, prefix=f"{api_version_prefix}/cinema", tags=["cinema"])
app.include_router(order_router, prefix=f"{api_version_prefix}/orders", tags=["orders"])
app.include_router(payments_router, prefix=f"{api_version_prefix}/payments", tags=["payments"])


if __name__ == "__main__":
    uvicorn.run("main:app", host="127.0.0.1", port=8000, reload=True)<|MERGE_RESOLUTION|>--- conflicted
+++ resolved
@@ -1,12 +1,7 @@
 import uvicorn
 from fastapi import FastAPI
 
-<<<<<<< HEAD
-from routes import movie_router, accounts_router
-=======
-from routes import movie_router, payments_router, order_router
-
->>>>>>> 31a008a8
+from routes import movie_router, accounts_router, payments_router, order_router
 
 
 app = FastAPI(
