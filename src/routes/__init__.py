--- conflicted
+++ resolved
@@ -1,7 +1,4 @@
 from routes.movies import router as movie_router
-<<<<<<< HEAD
 from routes.accounts import router as accounts_router
-=======
 from routes.orders import router as order_router
-from routes.payments import router as payments_router
->>>>>>> 31a008a8
+from routes.payments import router as payments_router