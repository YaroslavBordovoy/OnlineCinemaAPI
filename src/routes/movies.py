<<<<<<< HEAD
from fastapi import APIRouter, Depends, HTTPException, Query, Request
=======
from fastapi import APIRouter, Depends, HTTPException, Query
from sqlalchemy import or_
>>>>>>> 89c8efe4
from sqlalchemy.exc import IntegrityError
from sqlalchemy.orm import Session, joinedload
from sqlalchemy import func

from database.models.movies import (
    MovieModel,
    CertificationModel,
    GenreModel,
    StarModel,
    DirectorModel,
    ReactionModel,
    ReactionEnum
)
from database.session_sqlite import get_sqlite_db as get_db
from schemas.movies import (
    MovieListResponseSchema,
    MovieListItemSchema,
    MovieDetailSchema,
    MovieCreateSchema,
    MovieUpdateSchema,
<<<<<<< HEAD
    ReactionResponseSchema,
    ReactionSchema
=======
>>>>>>> 89c8efe4
)


router = APIRouter()


@router.get(
    "/movies/",
    response_model=MovieListResponseSchema,
    summary="Get a paginated list of movies",
    description=(
        "<h3>This endpoint retrieves a paginated list of movies from the database. "
        "Clients can specify the `page` number and the number of items per page using `per_page`. "
        "The response includes details about the movies, total pages, and total items, "
        "along with links to the previous and next pages if applicable.</h3>"
    ),
    responses={
        404: {
            "description": "No movies found.",
            "content": {"application/json": {"example": {"detail": "No movies found."}}},
        }
    },
)
def get_movie_list(
    page: int = Query(1, ge=1, description="Page number (1-based index)"),
    per_page: int = Query(10, ge=1, le=20, description="Number of items per page"),
    year: int | None = Query(None, description="Filter by release year"),
    min_imdb: float | None = Query(None, ge=0, le=10, description="Minimum IMDb rating"),
    max_imdb: float | None = Query(None, ge=0, le=10, description="Maximum IMDb rating"),
    director: str | None = Query(None, description="Filter by director name"),
    star: str | None = Query(None, description="Filter by actor name"),
    genre: str | None = Query(None, description="Filter by genre name"),
    search: str | None = Query(None, description="Search in movie name, description, director, or star"),
    sort_by: str | None = Query(None, description="Sort by 'price', 'year', 'votes'"),
    db: Session = Depends(get_db),
) -> MovieListResponseSchema:
    """
    Fetch a paginated list of movies from the database.

    This function retrieves a paginated list of movies, allowing the client to specify
    the page number and the number of items per page. It calculates the total pages
    and provides links to the previous and next pages when applicable.

    :param year: Filter by release year.
    :type year: int | None
    :param min_imdb: Minimum IMDb rating.
    :type min_imdb: float | None
    :param max_imdb: Maximum IMDb rating.
    :type max_imdb: float | None
    :param director: Filter by director name.
    :type director: str | None
    :param star: Filter by actor name.
    :type star: str | None
    :param genre: Filter by genre name.
    :type genre: str | None
    :param search: Search in movie name, description, director, or star.
    :type search: str | None
    :param sort_by: Sort by 'price', 'year', 'votes'.
    :type sort_by: str | None
    :param page: The page number to retrieve (1-based index, must be >= 1).
    :type page: int
    :param per_page: The number of items to display per page (must be between 1 and 20).
    :type per_page: int
    :param db: The SQLAlchemy database session (provided via dependency injection).
    :type db: Session

    :return: A response containing the paginated list of movies and metadata.
    :rtype: MovieListResponseSchema

    :raises HTTPException: Raises a 404 error if no movies are found for the requested page.
    """
    query = db.query(MovieModel)

    if year:
        query = query.filter(MovieModel.year == year)
    if min_imdb:
        query = query.filter(MovieModel.imdb >= min_imdb)
    if max_imdb:
        query = query.filter(MovieModel.imdb <= max_imdb)
    if director:
        query = query.join(MovieModel.directors).filter(DirectorModel.name.ilike(f"%{director}%"))
    if star:
        query = query.join(MovieModel.stars).filter(StarModel.name.ilike(f"%{star}%"))
    if genre:
        query = query.join(MovieModel.genres).filter(GenreModel.name.ilike(f"%{genre}%"))


    if search:
        query = query.outerjoin(MovieModel.directors).outerjoin(MovieModel.stars).filter(
            or_(
                MovieModel.name.ilike(f"%{search}%"),
                MovieModel.description.ilike(f"%{search}%"),
                DirectorModel.name.ilike(f"%{search}%"),
                StarModel.name.ilike(f"%{search}%"),
            )
        )


    sort_fields = {
        "price": MovieModel.price,
        "year": MovieModel.year,
        "votes": MovieModel.votes,
    }
    if sort_by in sort_fields:
        query = query.order_by(sort_fields[sort_by].desc())


    total_items = query.count()
    total_pages = (total_items + per_page - 1) // per_page

    movies = query.offset((page - 1) * per_page).limit(per_page).all()

    if not movies:
        raise HTTPException(status_code=404, detail="No movies found.")

    response = MovieListResponseSchema(
        movies=[MovieListItemSchema.model_validate(movie) for movie in movies],
        prev_page=f"/cinema/movies/?page={page - 1}&per_page={per_page}" if page > 1 else None,
        next_page=f"/cinema/movies/?page={page + 1}&per_page={per_page}" if page < total_pages else None,
        total_pages=total_pages,
        total_items=total_items,
    )
    return response


@router.post(
    "/movies/",
    response_model=MovieDetailSchema,
    summary="Add a new movie",
    description=(
        "<h3>This endpoint allows clients to add a new movie to the database. "
        "It accepts details such as name, date, genres, stars, directors, and "
        "other attributes. The associated certification, genres, stars, and directors "
        "will be created or linked automatically.</h3>"
    ),
    responses={
        201: {
            "description": "Movie created successfully.",
        },
        400: {
            "description": "Invalid input.",
            "content": {"application/json": {"example": {"detail": "Invalid input data."}}},
        },
    },
    status_code=201,
)
def create_movie(movie_data: MovieCreateSchema, db: Session = Depends(get_db)) -> MovieDetailSchema:
    """
    Add a new movie to the database.

    This endpoint allows the creation of a new movie with details such as
    name, release date, genres, stars, and directors. It automatically
    handles linking or creating related entities.

    :param movie_data: The data required to create a new movie.
    :type movie_data: MovieCreateSchema
    :param db: The SQLAlchemy database session (provided via dependency injection).
    :type db: Session

    :return: The created movie with all details.
    :rtype: MovieDetailSchema

    :raises HTTPException: Raises a 400 error for invalid input.
    """
    existing_movie = (
        db.query(MovieModel).filter(MovieModel.name == movie_data.name, MovieModel.year == movie_data.year).first()
    )

    if existing_movie:
        raise HTTPException(
            status_code=409,
            detail=f"A movie with the name '{movie_data.name}' and release year '{movie_data.year}' already exists.",
        )

    try:
        certification = db.query(CertificationModel).filter_by(name=movie_data.certification).first()
        if not certification:
            certification = CertificationModel(name=movie_data.certification)
            db.add(certification)
            db.flush()

        genres = []
        for genre_name in movie_data.genres:
            genre = db.query(GenreModel).filter_by(name=genre_name).first()
            if not genre:
                genre = GenreModel(name=genre_name)
                db.add(genre)
                db.flush()
            genres.append(genre)

        stars = []
        for star_name in movie_data.stars:
            star = db.query(StarModel).filter_by(name=star_name).first()
            if not star:
                star = StarModel(name=star_name)
                db.add(star)
                db.flush()
            stars.append(star)

        directors = []
        for director_name in movie_data.directors:
            director = db.query(DirectorModel).filter_by(name=director_name).first()
            if not director:
                director = DirectorModel(name=director_name)
                db.add(director)
                db.flush()
            directors.append(director)

        movie = MovieModel(
            name=movie_data.name,
            year=movie_data.year,
            time=movie_data.time,
            imdb=movie_data.imdb,
            votes=movie_data.votes,
            meta_score=movie_data.meta_score,
            gross=movie_data.gross,
            description=movie_data.description,
            price=movie_data.price,
            genres=genres,
            stars=stars,
            directors=directors,
            certification=certification,
        )
        db.add(movie)
        db.commit()
        db.refresh(movie)

        return MovieDetailSchema.model_validate(movie)
    except IntegrityError:
        db.rollback()
        raise HTTPException(status_code=400, detail="Invalid data.")


@router.get(
    "/movies/{movie_id}/",
    response_model=MovieDetailSchema,
    summary="Get movie details by ID",
    description=(
        "<h3>Fetch detailed information about a specific movie by its unique ID. "
        "This endpoint retrieves all available details for the movie, such as "
        "its name, genre, crew, budget, and revenue. If the movie with the given "
        "ID is not found, a 404 error will be returned.</h3>"
    ),
    responses={
        404: {
            "description": "Movie not found.",
            "content": {"application/json": {"example": {"detail": "Movie with the given ID was not found."}}},
        }
    },
)
def get_movie_by_id(
    movie_id: int,
    db: Session = Depends(get_db),
) -> MovieDetailSchema:
    """
    Retrieve detailed information about a specific movie by its ID.

    This function fetches detailed information about a movie identified by its unique ID.
    If the movie does not exist, a 404 error is returned.

    :param movie_id: The unique identifier of the movie to retrieve.
    :type movie_id: int
    :param db: The SQLAlchemy database session (provided via dependency injection).
    :type db: Session

    :return: The details of the requested movie.
    :rtype: MovieDetailResponseSchema

    :raises HTTPException: Raises a 404 error if the movie with the given ID is not found.
    """
    movie = (
        db.query(MovieModel)
        .options(
            joinedload(MovieModel.genres),
            joinedload(MovieModel.stars),
            joinedload(MovieModel.directors),
            joinedload(MovieModel.certification),
        )
        .filter(MovieModel.id == movie_id)
        .first()
    )

    if not movie:
        raise HTTPException(status_code=404, detail="Movie with the given ID was not found.")

    likes_count = db.query(func.count()).filter(
        ReactionModel.movie_id == movie_id,
        ReactionModel.reaction == ReactionEnum.LIKE
    ).scalar()

    dislikes_count = db.query(func.count()).filter(
        ReactionModel.movie_id == movie_id,
        ReactionModel.reaction == ReactionEnum.DISLIKE
    ).scalar()

    movie_detail = MovieDetailSchema.model_validate(movie)
    movie_detail.likes = likes_count
    movie_detail.dislikes = dislikes_count

    return movie_detail


@router.delete(
    "/movies/{movie_id}/",
    summary="Delete a movie by ID",
    description=(
        "<h3>Delete a specific movie from the database by its unique ID.</h3>"
        "<p>If the movie exists, it will be deleted. If it does not exist, "
        "a 404 error will be returned.</p>"
    ),
    responses={
        204: {"description": "Movie deleted successfully."},
        404: {
            "description": "Movie not found.",
            "content": {"application/json": {"example": {"detail": "Movie with the given ID was not found."}}},
        },
    },
    status_code=204,
)
def delete_movie(
    movie_id: int,
    db: Session = Depends(get_db),
):
    """
    Delete a specific movie by its ID.

    This function deletes a movie identified by its unique ID.
    If the movie does not exist, a 404 error is raised.

    :param movie_id: The unique identifier of the movie to delete.
    :type movie_id: int
    :param db: The SQLAlchemy database session (provided via dependency injection).
    :type db: Session

    :raises HTTPException: Raises a 404 error if the movie with the given ID is not found.

    :return: A response indicating the successful deletion of the movie.
    :rtype: None
    """
    movie = db.query(MovieModel).filter(MovieModel.id == movie_id).first()

    if not movie:
        raise HTTPException(status_code=404, detail="Movie with the given ID was not found.")

    db.delete(movie)
    db.commit()
    return {"detail": "Movie deleted successfully."}


@router.patch(
    "/movies/{movie_id}/",
    summary="Update a movie by ID",
    description=(
        "<h3>Update details of a specific movie by its unique ID.</h3>"
        "<p>This endpoint updates the details of an existing movie. If the movie with "
        "the given ID does not exist, a 404 error is returned.</p>"
    ),
    responses={
        200: {
            "description": "Movie updated successfully.",
            "content": {"application/json": {"example": {"detail": "Movie updated successfully."}}},
        },
        404: {
            "description": "Movie not found.",
            "content": {"application/json": {"example": {"detail": "Movie with the given ID was not found."}}},
        },
    },
)
def update_movie(
    movie_id: int,
    movie_data: MovieUpdateSchema,
    db: Session = Depends(get_db),
):
    """
    Update a specific movie by its ID.

    This function updates a movie identified by its unique ID.
    If the movie does not exist, a 404 error is raised.

    :param movie_id: The unique identifier of the movie to update.
    :type movie_id: int
    :param movie_data: The updated data for the movie.
    :type movie_data: MovieUpdateSchema
    :param db: The SQLAlchemy database session (provided via dependency injection).
    :type db: Session

    :raises HTTPException: Raises a 404 error if the movie with the given ID is not found.

    :return: A response indicating the successful update of the movie.
    :rtype: None
    """
    movie = db.query(MovieModel).filter(MovieModel.id == movie_id).first()
    if not movie:
        raise HTTPException(status_code=404, detail="Movie with the given ID was not found.")

    for field, value in movie_data.model_dump(exclude_unset=True).items():
        setattr(movie, field, value)

    try:
        db.commit()
        db.refresh(movie)
    except IntegrityError:
        db.rollback()
        raise HTTPException(status_code=400, detail="Invalid input data.")
    else:
        return {"detail": "Movie updated successfully."}


@router.post(
    "/movies/{movie_id}/reaction/",
    response_model=ReactionResponseSchema,
    summary="Add like or dislike to movie",
    description=(
            "<h3>This endpoint allows clients to like or dislike movie</h3>"
    ),
    responses={
        404: {
            "description": "No movies found.",
            "content": {
                "application/json": {
                    "example": {"detail": "No movies found."}
                }
            },
        },
        401: {
            "description": "Token has expired.",
            "content": {
                "application/json": {
                    "example": {"detail": "Token has expired."}
                }
            },
        }
    }
)

def like_dislike_movie(
    movie_id: int,
    reaction_data: ReactionSchema,
    jwt_manager: JWTAuthManager = Depends(get_jwt_auth_manager),
    token: str = Depends(get_token),
    db: Session = Depends(get_db)
):
    movie = db.query(MovieModel).filter(MovieModel.id == movie_id).first()
    if not movie:
        raise HTTPException(status_code=404, detail="No movies found.")

    try:
        access_token = jwt_manager.decode_access_token(token)
    except TokenExpiredError:
        raise HTTPException(status_code=401, detail="Token has expired.")

    user_id = access_token.get("user_id")

    reaction_in_db = db.query(ReactionModel).filter(ReactionModel.movie_id == movie_id, ReactionModel.user_id == user_id).first()

    if not reaction_in_db:
        reaction_in_db = ReactionModel(movie_id=movie_id, user_id=user_id, reaction=reaction_data.reaction)
        db.add(reaction_in_db)
    elif reaction_in_db == reaction_data.reaction:
        db.delete(reaction_in_db)
    else:
        reaction_in_db.reaction = reaction_data.reaction

    db.commit()
    db.refresh(reaction_in_db)
    return reaction_in_db
<|MERGE_RESOLUTION|>--- conflicted
+++ resolved
@@ -1,9 +1,5 @@
-<<<<<<< HEAD
-from fastapi import APIRouter, Depends, HTTPException, Query, Request
-=======
 from fastapi import APIRouter, Depends, HTTPException, Query
 from sqlalchemy import or_
->>>>>>> 89c8efe4
 from sqlalchemy.exc import IntegrityError
 from sqlalchemy.orm import Session, joinedload
 from sqlalchemy import func
@@ -24,11 +20,8 @@
     MovieDetailSchema,
     MovieCreateSchema,
     MovieUpdateSchema,
-<<<<<<< HEAD
     ReactionResponseSchema,
     ReactionSchema
-=======
->>>>>>> 89c8efe4
 )
 
 
@@ -126,6 +119,7 @@
             )
         )
 
+    query = db.query(MovieModel).order_by()
 
     sort_fields = {
         "price": MovieModel.price,
